{
  "name": "bingo-card-generator",
  "version": "0.1.0",
  "private": true,
  "scripts": {
    "dev": "next dev",
    "build": "next build",
    "start": "next start",
    "lint": "eslint .",
    "lint:fix": "eslint --fix .",
<<<<<<< HEAD
    "test": "jest",
    "test:watch": "jest --watch",
    "test:coverage": "jest --coverage"
=======
    "lint:md": "markdownlint-cli2 '**/*.md' '#node_modules'",
    "lint:md:fix": "markdownlint-cli2 --fix '**/*.md' '#node_modules'",
    "test": "jest"
>>>>>>> 2697fd57
  },
  "dependencies": {
    "html-to-image": "^1.11.13",
    "jspdf": "^3.0.3",
    "motion": "^12.23.24",
    "next": "^15.5.4",
    "react": "^19.2.0",
    "react-dom": "^19.2.0"
  },
  "devDependencies": {
    "@eslint/eslintrc": "^3.3.1",
    "@eslint/js": "^9.37.0",
    "@tailwindcss/postcss": "^4.1.14",
    "@testing-library/jest-dom": "^6.9.1",
    "@testing-library/react": "^16.3.0",
    "@types/jest": "^30.0.0",
    "@types/node": "^24.7.2",
    "@types/react": "^19.2.2",
    "@types/react-dom": "^19.2.1",
    "eslint": "^9.37.0",
    "eslint-config-next": "^15.5.4",
    "identity-obj-proxy": "^3.0.0",
    "jest": "^30.2.0",
    "jest-environment-jsdom": "^30.2.0",
    "markdownlint-cli2": "^0.18.1",
    "postcss": "^8.5.6",
    "tailwindcss": "^4.1.14",
    "ts-jest": "^29.4.5",
    "typescript": "^5.9.3"
  }
}<|MERGE_RESOLUTION|>--- conflicted
+++ resolved
@@ -8,15 +8,11 @@
     "start": "next start",
     "lint": "eslint .",
     "lint:fix": "eslint --fix .",
-<<<<<<< HEAD
     "test": "jest",
     "test:watch": "jest --watch",
-    "test:coverage": "jest --coverage"
-=======
+    "test:coverage": "jest --coverage",
     "lint:md": "markdownlint-cli2 '**/*.md' '#node_modules'",
-    "lint:md:fix": "markdownlint-cli2 --fix '**/*.md' '#node_modules'",
-    "test": "jest"
->>>>>>> 2697fd57
+    "lint:md:fix": "markdownlint-cli2 --fix '**/*.md' '#node_modules'"
   },
   "dependencies": {
     "html-to-image": "^1.11.13",
