<<<<<<< HEAD
/**
 * Represents a single bingo card with its unique identifier and number grid.
 * 
 * A bingo card follows traditional bingo rules:
 * - 3 rows × 9 columns (27 cells total)
 * - Each row has exactly 5 numbers and 4 empty cells (null values)
 * - Each column has at least 1 number (no completely empty columns)
 * - Numbers are sorted in ascending order within each column
 * - All numbers are unique on the card
 * 
 * @property cardTitle - Human-readable identifier for the card (e.g., "001", "game-5")
 * @property cardNumber - Numeric identifier for the card (e.g., 1, 5, 100)
 * @property numbers - Array of 27 numbers representing the card grid (3 rows × 9 columns).
 *                     `null` represents an empty cell in the grid.
 * 
 * @example
 * ```typescript
 * const card: Card = {
 *   cardTitle: "001",
 *   cardNumber: 1,
 *   numbers: [1, 12, null, 33, null, 56, null, 78, 89, ...]
 * };
 * ```
 * 
 * @see {@link Game} for the container of multiple cards
 * @see {@link generateBingoCard} for creating new cards
 */
=======
import { CardId, GameId } from './types';

>>>>>>> 52b7a995
export interface Card {
  cardTitle: CardId;
  cardNumber: number;
  numbers: (number | null)[];
}

/**
 * Represents a bingo game containing multiple cards and metadata.
 * 
 * A game is typically created by parsing a `.bingoCards` file or by
 * generating random cards for a new event.
 * 
 * @property filename - Name identifier for the game (typically derived from the uploaded file)
 * @property cards - Array of bingo cards in this game
 * 
 * @example
 * ```typescript
 * const game: Game = {
 *   filename: "christmas-2024",
 *   cards: [card1, card2, card3]
 * };
 * ```
 * 
 * @see {@link Card} for individual card structure
 * @see {@link parseBingoCards} for parsing games from files
 * @see {@link generateRandomBingoCards} for creating new games
 */
export interface Game {
  filename: GameId;
  cards: Card[];
}<|MERGE_RESOLUTION|>--- conflicted
+++ resolved
@@ -1,4 +1,5 @@
-<<<<<<< HEAD
+import { CardId, GameId } from './types';
+
 /**
  * Represents a single bingo card with its unique identifier and number grid.
  * 
@@ -26,10 +27,6 @@
  * @see {@link Game} for the container of multiple cards
  * @see {@link generateBingoCard} for creating new cards
  */
-=======
-import { CardId, GameId } from './types';
-
->>>>>>> 52b7a995
 export interface Card {
   cardTitle: CardId;
   cardNumber: number;
