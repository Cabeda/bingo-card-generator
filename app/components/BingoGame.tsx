// components/BingoGame.tsx
"use client";
import React, { useCallback, useEffect, useState } from "react";
import { AnimatePresence, motion } from "motion/react";
import { useLocale, useTranslations } from "next-intl";
import { Card, Game } from "../utils/bingo.interface";
import { parseBingoCards } from "../utils/utils";
import Ball from "./Ball";
import styles from './BingoGame.module.css';

<<<<<<< HEAD
export default function BingoGame(): React.JSX.Element {
=======
export default function BingoGame() {
  const t = useTranslations('bingoGame');
  const locale = useLocale();
>>>>>>> fb433ac6
  const [bingoGame, setBingoGame] = useState<Game | null>(null);
  const [drawnNumbers, setDrawnNumbers] = useState<number[]>([]);
  const [modalMessage, setModalMessage] = useState("");
  const [isModalOpen, setIsModalOpen] = useState(false);
  const [confirmAction, setConfirmAction] = useState<(() => void) | null>(null);
  const [validCard, setValidCard] = useState<Card | null>(null);
  const [isCardModalOpen, setIsCardModalOpen] = useState(false);
  const [animatingNumber, setAnimatingNumber] = useState<number | null>(null);
  const [isAnimating, setIsAnimating] = useState(false);
  const [cardToValidate, setCardToValidate] = useState("");
  const [audioEnabled, setAudioEnabled] = useState(true);
  const [ttsEnabled, setTtsEnabled] = useState(false);

  // Load game state from localStorage on component mount
  useEffect(() => {
    const storedGame = localStorage.getItem("bingoGame");
    const storedNumbers = localStorage.getItem("drawnNumbers");

    if (storedGame) {
      setBingoGame(JSON.parse(storedGame));
    }

    if (storedNumbers) {
      const numbers = JSON.parse(storedNumbers);
      setDrawnNumbers(numbers);
    }
  }, []); // Added to initialize for localStorage

  const showModal = (message: string, onConfirm?: () => void): void => {
    setModalMessage(message);
    setIsModalOpen(true);
    setConfirmAction(() => onConfirm || null);
  };

  const handleModalClose = (): void => {
    setIsModalOpen(false);
    setModalMessage("");
    setConfirmAction(null);
  };

  const handleStartGame = (): void => {
    if (bingoGame) {
      showModal(
        t('gameInProgress'),
        () => {
          startNewGame();
        }
      );
      return;
    }
    startNewGame();
  };

  const startNewGame = (): void => {
    const input = document.createElement("input");
    input.type = "file";
    input.accept = ".bingoCards";

    input.onchange = (event: Event) => {
      const target = event.target as HTMLInputElement;
      if (!target || !target.files) return;
      const selectedFile = target.files[0];
      if (selectedFile && selectedFile.name.endsWith(".bingoCards")) {
        const reader = new FileReader();
        const filename = selectedFile.name.replace(".bingoCards", "");
        reader.onload = (e) => {
          const content = e.target?.result as string;
          const bingoGame = parseBingoCards(filename, content);
          setBingoGame(bingoGame);
          setDrawnNumbers([]);
          localStorage.setItem("bingoGame", JSON.stringify(bingoGame));
          localStorage.removeItem("drawnNumbers");
        };
        reader.readAsText(selectedFile);
      } else {
        showModal(t('uploadValidFile'));
      }
    };

    input.click();
  };

  const handleRestartGame = (): void => {
    setDrawnNumbers([]);
    localStorage.removeItem("drawnNumbers");
  };

  const handleDrawNumber = useCallback(() => {
    // Prevent overlapping animations
    if (isAnimating) {
      return;
    }

    if (!bingoGame) {
      showModal(t('pleaseStartGame'));
      return;
    }

    const availableNumbers = Array.from({ length: 89 }, (_, i) => i + 1).filter(
      (num) => !drawnNumbers.includes(num)
    );

    if (availableNumbers.length === 0) {
      showModal(t('allNumbersDrawn'));
      return;
    }

    const randomIndex = Math.floor(Math.random() * availableNumbers.length);
    const newNumber = availableNumbers[randomIndex];
    
    // Set animating state to prevent clicks
    setIsAnimating(true);
    
    // Force clear any previous animation state
    setAnimatingNumber(null);
    
    // Trigger animation on the specific ball (small delay to ensure clean state)
    setTimeout(() => {
      setAnimatingNumber(newNumber);
    }, 50);
    
    // Update state after a brief delay to let animation start
    setTimeout(() => {
      localStorage.setItem(
        "drawnNumbers",
        JSON.stringify([...drawnNumbers, newNumber])
      );
      console.log([...drawnNumbers, newNumber]);
      setDrawnNumbers([...drawnNumbers, newNumber]);
      
      // Audio feedback
      if (audioEnabled && typeof Audio !== 'undefined') {
        // Simple beep sound using Web Audio API
        const AudioContextClass = window.AudioContext || (window as unknown as { webkitAudioContext: typeof AudioContext }).webkitAudioContext;
        const audioContext = new AudioContextClass();
        const oscillator = audioContext.createOscillator();
        const gainNode = audioContext.createGain();
        
        oscillator.connect(gainNode);
        gainNode.connect(audioContext.destination);
        
        oscillator.frequency.value = 800;
        oscillator.type = 'sine';
        
        gainNode.gain.setValueAtTime(0.3, audioContext.currentTime);
        gainNode.gain.exponentialRampToValueAtTime(0.01, audioContext.currentTime + 0.3);
        
        oscillator.start(audioContext.currentTime);
        oscillator.stop(audioContext.currentTime + 0.3);
      }
      
      // Text-to-speech
      if (ttsEnabled && 'speechSynthesis' in window) {
        const utterance = new SpeechSynthesisUtterance(t('numberAnnouncement', { number: newNumber }));
        // Set language based on locale
        const ttsLang = locale === 'pt' ? 'pt-PT' : locale === 'es' ? 'es-ES' : locale === 'fr' ? 'fr-FR' : 'en-US';
        utterance.lang = ttsLang;
        utterance.rate = 0.9;
        window.speechSynthesis.speak(utterance);
      }
    }, 100);
    
    // Reset animation after it completes
    setTimeout(() => {
      setAnimatingNumber(null);
      setIsAnimating(false);
    }, 1000);
  }, [isAnimating, bingoGame, drawnNumbers, audioEnabled, ttsEnabled, t, locale]);

  // Keyboard shortcuts - must be after handleDrawNumber is defined
  useEffect(() => {
    const handleKeyPress = (e: KeyboardEvent): void => {
      // Space or Enter to draw next ball
      if ((e.key === ' ' || e.key === 'Enter') && !isAnimating && bingoGame) {
        e.preventDefault();
        handleDrawNumber();
      }
    };
    window.addEventListener('keydown', handleKeyPress);
    return () => window.removeEventListener('keydown', handleKeyPress);
  }, [isAnimating, bingoGame, handleDrawNumber]);

  const handleCheckLine = (cardNumberInput?: string): void => {
    const cardNumber = cardNumberInput || cardToValidate;
    if (!cardNumber || !bingoGame) {
      showModal(t('pleaseEnterCardNumber'));
      return;
    }

    const card = bingoGame.cards.find(
      (c) => c.cardNumber === parseInt(cardNumber)
    );
    if (!card) {
      showModal(t('cardNotFound'));
      return;
    }

    const hasLine = checkLine(card.numbers, drawnNumbers);
    if (hasLine) {
      setValidCard(card);
      setIsCardModalOpen(true);
      setCardToValidate("");
    } else {
      setValidCard(null);
      showModal(t('lineNotValid'));
    }
  };

  const handleCheckBingo = (cardNumberInput?: string): void => {
    const cardNumber = cardNumberInput || cardToValidate;
    if (!cardNumber || !bingoGame) {
      showModal(t('pleaseEnterCardNumber'));
      return;
    }

    const card = bingoGame.cards.find(
      (c) => c.cardNumber === parseInt(cardNumber)
    );
    if (!card) {
      showModal(t('cardNotFound'));
      return;
    }

    const hasBingo = checkBingo(card.numbers, drawnNumbers);
    if (hasBingo) {
      setValidCard(card);
      setIsCardModalOpen(true);
      setCardToValidate("");
      showModal(t('bingoValid'));
    } else {
      setValidCard(null);
      showModal(t('bingoNotValid'));
    }
  };

  return (
    <div className="game-page">
      <div className={styles.desktop_layout}>
        {/* Main content area - Numbers Grid */}
        <div className={styles.main_content}>
          <div className={styles.game_controls}>
            <div className={styles.all_numbers}>
              <div className={styles.numbers_grid}>
                {Array.from({ length: 89 }, (_, i) => i + 1).map((num) => (
                  <Ball 
                    key={num} 
                    number={num} 
                    small 
                    drawn={drawnNumbers.includes(num)}
                    animate={animatingNumber === num}
                  />
                ))}
              </div>
            </div>
          </div>
        </div>

        {/* Sidebar - Controls and Recent Numbers (Sticky on Desktop) */}
        <aside className={styles.sidebar}>
          {/* Recent Numbers */}
          <AnimatePresence>
            {drawnNumbers.length > 0 && (
              <motion.div 
                className={styles.recent_numbers}
                initial={{ opacity: 0, y: -20 }}
                animate={{ opacity: 1, y: 0 }}
                exit={{ opacity: 0, y: -20 }}
                transition={{ type: "spring", stiffness: 200, damping: 20 }}
              >
                <h3>{t('lastBalls')}</h3>
                <div className={styles.recent_list}>
                  {drawnNumbers.slice(-10).reverse().map((num, idx) => (
                    <motion.span 
                      key={`${num}-${drawnNumbers.length - idx}`}
                      className={styles.recent_number}
                      initial={{ scale: 0, opacity: 0 }}
                      animate={{ scale: 1, opacity: 1 }}
                      transition={{ 
                        type: "spring", 
                        stiffness: 400, 
                        damping: 15,
                        delay: idx * 0.05
                      }}
                      layout
                    >
                      {num}
                    </motion.span>
                  ))}
                </div>
              </motion.div>
            )}
          </AnimatePresence>

          {/* Game Controls */}
          <div className={styles.button_row}>
            <motion.button 
              onClick={handleStartGame} 
              className="button-style"
              whileHover={{ scale: 1.05 }}
              whileTap={{ scale: 0.95 }}
              transition={{ type: "spring", stiffness: 400, damping: 17 }}
            >
              {t('startGame')}
            </motion.button>
            <motion.button 
              onClick={handleRestartGame} 
              className="button-style"
              whileHover={{ scale: 1.05 }}
              whileTap={{ scale: 0.95 }}
              transition={{ type: "spring", stiffness: 400, damping: 17 }}
            >
              {t('restart')}
            </motion.button>
            <motion.button 
              onClick={handleDrawNumber} 
              className={`button-style ${styles.draw_button} ${isAnimating ? styles.disabled : ''}`}
              title={t('pressSpace')}
              whileHover={!isAnimating ? { scale: 1.05 } : {}}
              whileTap={!isAnimating ? { scale: 0.95 } : {}}
              transition={{ type: "spring", stiffness: 400, damping: 17 }}
            >
              {t('nextBall')}
            </motion.button>
          </div>

          {/* Audio/TTS Settings */}
          <div className={styles.settings_row}>
            <label className={styles.setting_item}>
              <input 
                type="checkbox" 
                checked={audioEnabled}
                onChange={(e) => setAudioEnabled(e.target.checked)}
              />
              <span>{t('audio')}</span>
            </label>
            <label className={styles.setting_item}>
              <input 
                type="checkbox" 
                checked={ttsEnabled}
                onChange={(e) => setTtsEnabled(e.target.checked)}
              />
              <span>{t('tts')}</span>
            </label>
          </div>

          {/* Validation Panel */}
          <div className={styles.validation_panel}>
            <h3>{t('validateCard')}</h3>
            <div className={styles.validation_controls}>
              <motion.input 
                type="number" 
                placeholder={t('cardNumberPlaceholder')}
                value={cardToValidate}
                onChange={(e) => setCardToValidate(e.target.value)}
                className={styles.card_input}
                onKeyPress={(e) => {
                  if (e.key === 'Enter' && cardToValidate) {
                    handleCheckLine(cardToValidate);
                  }
                }}
                whileFocus={{ scale: 1.02 }}
                transition={{ type: "spring", stiffness: 300, damping: 20 }}
              />
              <motion.button 
                onClick={() => handleCheckLine(cardToValidate)} 
                className="button-style"
                disabled={!cardToValidate}
                whileHover={cardToValidate ? { scale: 1.05 } : {}}
                whileTap={cardToValidate ? { scale: 0.95 } : {}}
                transition={{ type: "spring", stiffness: 400, damping: 17 }}
              >
                {t('validateLine')}
              </motion.button>
              <motion.button 
                onClick={() => handleCheckBingo(cardToValidate)} 
                className="button-style"
                disabled={!cardToValidate}
                whileHover={cardToValidate ? { scale: 1.05 } : {}}
                whileTap={cardToValidate ? { scale: 0.95 } : {}}
                transition={{ type: "spring", stiffness: 400, damping: 17 }}
              >
                {t('validateBingo')}
              </motion.button>
            </div>
          </div>
        </aside>
      </div>
      <AnimatePresence>
        {validCard && isCardModalOpen && (
          <motion.div 
            className={styles.modal_overlay}
            initial={{ opacity: 0 }}
            animate={{ opacity: 1 }}
            exit={{ opacity: 0 }}
            transition={{ duration: 0.2 }}
          >
            <motion.div 
              className={`${styles.modal_box} ${styles.card_modal}`}
              initial={{ scale: 0.8, opacity: 0 }}
              animate={{ scale: 1, opacity: 1 }}
              exit={{ scale: 0.8, opacity: 0 }}
              transition={{ type: "spring", stiffness: 300, damping: 25 }}
            >
              <div className={styles.modal_header}>
                <h3>{t('cardNumberLabel', { number: validCard.cardTitle })}</h3>
                <motion.button 
                  onClick={() => setIsCardModalOpen(false)}
                  className={styles.close_button}
                  whileHover={{ scale: 1.1, rotate: 90 }}
                  whileTap={{ scale: 0.9 }}
                  transition={{ type: "spring", stiffness: 400, damping: 17 }}
                >
                  ×
                </motion.button>
              </div>
              <div className="grid-container">
                {validCard.numbers.map((num, idx) => (
                  <motion.div
                    key={idx}
                    className={`bingo-cell ${num === null ? "empty" : ""} ${
                      num !== null && drawnNumbers.includes(num) ? "marked" : ""
                    }`}
                    initial={{ opacity: 0, scale: 0.8 }}
                    animate={{ opacity: 1, scale: 1 }}
                    transition={{ 
                      delay: idx * 0.02,
                      type: "spring", 
                      stiffness: 300, 
                      damping: 20 
                    }}
                  >
                    {num !== null ? num : ""}
                  </motion.div>
                ))}
              </div>
            </motion.div>
          </motion.div>
        )}
      </AnimatePresence>
      <AnimatePresence>
        {isModalOpen && (
          <motion.div 
            className={styles.modal_overlay}
            initial={{ opacity: 0 }}
            animate={{ opacity: 1 }}
            exit={{ opacity: 0 }}
            transition={{ duration: 0.2 }}
          >
            <motion.div 
              className={styles.modal_box}
              initial={{ scale: 0.8, y: -50, opacity: 0 }}
              animate={{ scale: 1, y: 0, opacity: 1 }}
              exit={{ scale: 0.8, y: 50, opacity: 0 }}
              transition={{ type: "spring", stiffness: 300, damping: 25 }}
            >
              <p>{modalMessage}</p>
              {confirmAction ? (
                <div>
                  <motion.button
                    onClick={() => {
                      confirmAction();
                      handleModalClose();
                    }}
                    className="button-style"
                    whileHover={{ scale: 1.05 }}
                    whileTap={{ scale: 0.95 }}
                    transition={{ type: "spring", stiffness: 400, damping: 17 }}
                  >
                    {t('yes')}
                  </motion.button>
                  <motion.button 
                    onClick={handleModalClose} 
                    className="button-style"
                    whileHover={{ scale: 1.05 }}
                    whileTap={{ scale: 0.95 }}
                    transition={{ type: "spring", stiffness: 400, damping: 17 }}
                  >
                    {t('no')}
                  </motion.button>
                </div>
              ) : (
                <motion.button 
                  onClick={handleModalClose} 
                  className="button-style"
                  whileHover={{ scale: 1.05 }}
                  whileTap={{ scale: 0.95 }}
                  transition={{ type: "spring", stiffness: 400, damping: 17 }}
                >
                  {t('close')}
                </motion.button>
              )}
            </motion.div>
          </motion.div>
        )}
      </AnimatePresence>
    </div>
  );
}

// Utility functions
function checkLine(
  numbers: (number | null)[],
  drawnNumbers: number[]
): boolean {
  const lines = [
    [0, 1, 2, 3, 4], // First row
    [5, 6, 7, 8, 9], // Second row
    [10, 11, 12, 13, 14], // Third row
  ];

  return lines.some((line) =>
    line.every(
      (index) =>
        numbers[index] === null || drawnNumbers.includes(numbers[index]!)
    )
  );
}

function checkBingo(
  numbers: (number | null)[],
  drawnNumbers: number[]
): boolean {
  return numbers.every((num) => num === null || drawnNumbers.includes(num));
}<|MERGE_RESOLUTION|>--- conflicted
+++ resolved
@@ -8,13 +8,9 @@
 import Ball from "./Ball";
 import styles from './BingoGame.module.css';
 
-<<<<<<< HEAD
 export default function BingoGame(): React.JSX.Element {
-=======
-export default function BingoGame() {
   const t = useTranslations('bingoGame');
   const locale = useLocale();
->>>>>>> fb433ac6
   const [bingoGame, setBingoGame] = useState<Game | null>(null);
   const [drawnNumbers, setDrawnNumbers] = useState<number[]>([]);
   const [modalMessage, setModalMessage] = useState("");
