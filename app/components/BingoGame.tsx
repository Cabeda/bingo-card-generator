--- conflicted
+++ resolved
@@ -8,7 +8,6 @@
 import Ball from "./Ball";
 import styles from './BingoGame.module.css';
 
-<<<<<<< HEAD
 /**
  * BingoGame component for hosting and managing live bingo games.
  * 
@@ -21,6 +20,7 @@
  * - Keyboard shortcuts (Space/Enter to draw)
  * - Persistent game state (survives page refreshes)
  * - Responsive layout with sidebar controls
+ * - Internationalization support
  * 
  * **Game Flow:**
  * 1. Start game by uploading a `.bingoCards` file
@@ -32,7 +32,7 @@
  * **Features:**
  * - State persistence via localStorage
  * - Smooth animations using Framer Motion
- * - Audio beeps and Portuguese text-to-speech
+ * - Audio beeps and text-to-speech (locale-aware)
  * - Modal dialogs for card validation results
  * - Visual highlighting of drawn numbers
  * 
@@ -51,12 +51,9 @@
  * @see {@link checkBingo} for full bingo validation logic
  * @see {@link parseBingoCards} for loading card data
  */
-export default function BingoGame() {
-=======
 export default function BingoGame(): React.JSX.Element {
   const t = useTranslations('bingoGame');
   const locale = useLocale();
->>>>>>> 52b7a995
   const [bingoGame, setBingoGame] = useState<Game | null>(null);
   const [drawnNumbers, setDrawnNumbers] = useState<number[]>([]);
   const [modalMessage, setModalMessage] = useState("");
