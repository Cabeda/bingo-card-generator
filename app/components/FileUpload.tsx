--- conflicted
+++ resolved
@@ -10,21 +10,24 @@
   isValidCardsPerPage 
 } from "../utils/types";
 
-<<<<<<< HEAD
+type QualityMode = 'fast' | 'balanced' | 'high';
+
 /**
  * FileUpload component for managing bingo card generation and export.
  * 
  * This component provides a complete interface for:
  * - Uploading and parsing `.bingoCards` files
  * - Generating random bingo cards with customizable quantities
- * - Exporting cards to PDF format with customizable layout
+ * - Exporting cards to PDF format with customizable layout (fast/balanced/high quality)
  * - Exporting cards to `.bingoCards` format for reuse
  * - Configuring event details (header, location, cards per page)
  * 
  * **Features:**
  * - Real-time card preview
- * - PDF generation with progress tracking
+ * - PDF generation with progress tracking and quality modes
+ * - Cancellable PDF generation
  * - Batch image processing for efficient PDF creation
+ * - Internationalization support
  * - Responsive card layout
  * 
  * @example
@@ -41,13 +44,8 @@
  * @see {@link parseBingoCards} for file parsing logic
  * @see {@link generateRandomBingoCards} for card generation
  */
-export function FileUpload() {
-=======
-type QualityMode = 'fast' | 'balanced' | 'high';
-
 export function FileUpload(): React.JSX.Element {
   const t = useTranslations('fileUpload');
->>>>>>> 52b7a995
   const [file, setFile] = useState<File | null>(null);
   const [bingoCards, setBingoCards] = useState<Game | null>(null);
   const [numCards, setNumCards] = useState<number>(10);
@@ -66,7 +64,6 @@
   const cancelPdfRef = useRef<boolean>(false);
   const cardRefs = useRef<(HTMLDivElement | null)[]>([]);
 
-<<<<<<< HEAD
   /**
    * Handles file selection and parsing of `.bingoCards` files.
    * 
@@ -87,10 +84,7 @@
    * 
    * @see {@link parseBingoCards} for the parsing logic
    */
-  const handleFileChange = (event: React.ChangeEvent<HTMLInputElement>) => {
-=======
   const handleFileChange = (event: React.ChangeEvent<HTMLInputElement>): void => {
->>>>>>> 52b7a995
     const selectedFile = event.target.files?.[0];
 
     if (selectedFile && selectedFile.name.endsWith(".bingoCards")) {
@@ -108,7 +102,6 @@
     }
   };
 
-<<<<<<< HEAD
   /**
    * Generates a specified number of random bingo cards.
    * 
@@ -125,10 +118,7 @@
    * 
    * @see {@link generateRandomBingoCards} for card generation logic
    */
-  const handleGenerateRandomCards = () => {
-=======
   const handleGenerateRandomCards = (): void => {
->>>>>>> 52b7a995
     setIsGenerating(true);
     
     const generatedCards = generateRandomBingoCards(numCards);
@@ -147,27 +137,28 @@
     []
   );
 
-<<<<<<< HEAD
   /**
    * Generates a PDF document containing all bingo cards with optimized performance.
    * 
    * This function creates a professional PDF with:
    * - Configurable cards per page (1-3 cards)
+   * - Quality mode selection (fast/balanced/high)
    * - Event header at the top of each page
    * - Location footer at the bottom of each page
    * - Progress tracking for long operations
+   * - Cancellation support
    * 
    * **Performance Optimization:**
    * - Converts cards to images in parallel batches (100 cards at a time)
-   * - Uses reduced quality (0.7) for faster processing
+   * - Adjustable quality based on selected mode
    * - Shows real-time progress updates (0-80% conversion, 80-100% assembly)
-   * - Typically processes 1000+ cards in under a few seconds
+   * - Estimated time remaining displayed during generation
    * 
    * **Process:**
    * 1. Convert all card DOM elements to PNG images in batches
    * 2. Add images to PDF pages with proper layout
    * 3. Add headers and footers to each page
-   * 4. Save the final PDF file
+   * 4. Save the final PDF file using blob approach (Firefox iOS compatible)
    * 
    * @async
    * @throws {Error} If PDF generation fails or DOM elements are unavailable
@@ -181,10 +172,7 @@
    * 
    * @see {@link htmlToImage.toPng} for DOM-to-image conversion
    */
-  const generatePDF = async () => {
-=======
   const generatePDF = async (): Promise<void> => {
->>>>>>> 52b7a995
     if (!bingoCards) return;
     
     setIsGeneratingPDF(true);
@@ -344,7 +332,10 @@
     }
   };
 
-<<<<<<< HEAD
+  const cancelPdfGeneration = (): void => {
+    cancelPdfRef.current = true;
+  };
+
   /**
    * Generates a formatted date-time string for file naming.
    * 
@@ -366,14 +357,7 @@
    * // Result: "20241225-1430-Christmas-Bingo.pdf"
    * ```
    */
-  const getCurrentDate = () => {
-=======
-  const cancelPdfGeneration = (): void => {
-    cancelPdfRef.current = true;
-  };
-
   const getCurrentDate = (): string => {
->>>>>>> 52b7a995
     const date = new Date();
     const year = date.getFullYear();
     const month = String(date.getMonth() + 1).padStart(2, "0");
@@ -383,7 +367,6 @@
     return `${year}${month}${day}-${hours}${minutes}`;
   };
 
-<<<<<<< HEAD
   /**
    * Exports the current bingo game to a `.bingoCards` file.
    * 
@@ -410,10 +393,7 @@
    * 
    * @see {@link parseBingoCards} for importing these files
    */
-  const exportBingoGame = () => {
-=======
   const exportBingoGame = (): void => {
->>>>>>> 52b7a995
     if (!bingoCards) return;
 
     const content = bingoCards.cards
