--- conflicted
+++ resolved
@@ -3,25 +3,17 @@
 import * as htmlToImage from "html-to-image";
 import { useTranslations } from "next-intl";
 import { Game } from "../utils/bingo.interface";
-<<<<<<< HEAD
-import { parseBingoCards, generateRandomBingoCards } from "../utils/utils";
+import { generateRandomBingoCards, parseBingoCards } from "../utils/utils";
 import { 
   CardsPerPage, 
-  QualityLevel, 
-  isValidCardsPerPage, 
-  getQualityValue,
-  createGameId 
+  createGameId,
+  isValidCardsPerPage 
 } from "../utils/types";
 
+type QualityMode = 'fast' | 'balanced' | 'high';
+
 export function FileUpload(): React.JSX.Element {
-=======
-import { generateRandomBingoCards, parseBingoCards } from "../utils/utils";
-
-type QualityMode = 'fast' | 'balanced' | 'high';
-
-export function FileUpload() {
   const t = useTranslations('fileUpload');
->>>>>>> fb433ac6
   const [file, setFile] = useState<File | null>(null);
   const [bingoCards, setBingoCards] = useState<Game | null>(null);
   const [numCards, setNumCards] = useState<number>(10);
@@ -104,13 +96,8 @@
       
       const settings = qualitySettings[qualityMode];
       const imgOptions = {
-<<<<<<< HEAD
-        quality: getQualityValue(QualityLevel.MEDIUM), // Use QualityLevel enum
-        pixelRatio: 2, // Use 2x pixel ratio for crisp images
-=======
         quality: settings.quality,
         pixelRatio: settings.pixelRatio,
->>>>>>> fb433ac6
         skipFonts: true,
         cacheBust: false, // Disable cache busting for speed
       };
@@ -231,15 +218,11 @@
     }
   };
 
-<<<<<<< HEAD
+  const cancelPdfGeneration = (): void => {
+    cancelPdfRef.current = true;
+  };
+
   const getCurrentDate = (): string => {
-=======
-  const cancelPdfGeneration = () => {
-    cancelPdfRef.current = true;
-  };
-
-  const getCurrentDate = () => {
->>>>>>> fb433ac6
     const date = new Date();
     const year = date.getFullYear();
     const month = String(date.getMonth() + 1).padStart(2, "0");
