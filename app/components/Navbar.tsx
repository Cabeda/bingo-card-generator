// components/Navbar.tsx
'use client';
<<<<<<< HEAD
import { useTranslations } from 'next-intl';
import { Link } from '../routing';
=======
import React from 'react';
import Link from 'next/link';
>>>>>>> c81bdbaf
import styles from './Navbar.module.css';
import { ThemeToggle } from './ThemeToggle';
import { LanguageSelector } from './LanguageSelector';

export default function Navbar() {
  const t = useTranslations('common');
  
  return (
    <nav className={styles.navbar}>
      <ul className={styles.navList}>
        <li className={styles.navItem}>
          <Link href="/" className={styles.navLink}>
            {t('cardGenerator')}
          </Link>
        </li>
        <li className={styles.navItem}>
          <Link href="/game" className={styles.navLink}>
            {t('playGame')}
          </Link>
        </li>
        <li className={styles.navItem}>
          <LanguageSelector />
        </li>
        <li className={styles.navItem}>
          <ThemeToggle />
        </li>
      </ul>
    </nav>
  );
}<|MERGE_RESOLUTION|>--- conflicted
+++ resolved
@@ -1,12 +1,9 @@
 // components/Navbar.tsx
 'use client';
-<<<<<<< HEAD
 import { useTranslations } from 'next-intl';
 import { Link } from '../routing';
-=======
 import React from 'react';
 import Link from 'next/link';
->>>>>>> c81bdbaf
 import styles from './Navbar.module.css';
 import { ThemeToggle } from './ThemeToggle';
 import { LanguageSelector } from './LanguageSelector';
